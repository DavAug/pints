--- conflicted
+++ resolved
@@ -3,12 +3,9 @@
   .git,
   problems,
   pints/__init__.py,
-<<<<<<< HEAD
-  venv
-=======
+  venv,
   env,
   build
->>>>>>> a06ab889
 ignore=
   # Block comment should start with '# '
   # Not if it's a commented out line
